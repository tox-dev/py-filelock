from __future__ import annotations

from typing import Any


class Timeout(TimeoutError):
    """Raised when the lock could not be acquired in *timeout* seconds."""

    def __init__(self, lock_file: str) -> None:
        #: The path of the file lock.
        super().__init__(f"The file lock '{lock_file}' could not be acquired.")

        # Set filename so name of lock file is visible
        self.filename = lock_file

    def __reduce__(self) -> str | tuple[Any, ...]:
        # Properly pickle the exception
        return self.__class__, (self.filename,)

    def __str__(self) -> str:
        return self.args[0]  # type: ignore[no-any-return]
<<<<<<< HEAD
                             # args[0] is explicitly set to str in __init__
=======
        # args[0] is explicitly set to str in __init__
>>>>>>> 9ed6b0c2

    @property
    def lock_file(self) -> str:
        # For compatibility
        return self.filename  # type: ignore[no-any-return] # OSError.filename is str


__all__ = ["Timeout"]<|MERGE_RESOLUTION|>--- conflicted
+++ resolved
@@ -18,12 +18,7 @@
         return self.__class__, (self.filename,)
 
     def __str__(self) -> str:
-        return self.args[0]  # type: ignore[no-any-return]
-<<<<<<< HEAD
-                             # args[0] is explicitly set to str in __init__
-=======
-        # args[0] is explicitly set to str in __init__
->>>>>>> 9ed6b0c2
+        return self.args[0]  # type: ignore[no-any-return] # args[0] is explicitly set to str in __init__
 
     @property
     def lock_file(self) -> str:
